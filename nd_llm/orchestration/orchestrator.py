"""Orchestration utilities coordinating STM persistence and policy sweeps."""

from __future__ import annotations

import hashlib
import re
import uuid
from collections.abc import Sequence as SequenceABC
from dataclasses import dataclass, field, replace
from datetime import datetime, timezone
from pathlib import Path
from typing import Any, Dict, Iterable, List, Mapping, Optional, Sequence, Tuple, Union

from nd_llm.bottleneck.ib import CompressionResult, CompressionTelemetry, IBottleneck
from nd_llm.orchestration.budget import (
    BudgetDecision,
    BudgetObservation,
    BudgetStrategy,
    CompressionRatioBudgetStrategy,
)
from nd_llm.stm import STM, TensorLike
from nd_llm.utils.config import OrchestratorConfig

def _to_serialisable(value: Any) -> Any:
    """Convert values to JSON-serialisable structures."""

    if hasattr(value, "tolist"):
        try:
            return _to_serialisable(value.tolist())
        except TypeError:
            pass
    if isinstance(value, Mapping):
        return {str(k): _to_serialisable(v) for k, v in value.items()}
    if isinstance(value, (list, tuple, set)):
        return [_to_serialisable(item) for item in value]
    if isinstance(value, (int, float, bool)) or value is None:
        return value
    return value


def _iterable_to_list(value: Any) -> List[Any]:
    """Normalise common iterable types (including numpy arrays) to a list."""

    if hasattr(value, "tolist"):
        value = value.tolist()
    if isinstance(value, list):
        return list(value)
    if isinstance(value, tuple):
        return list(value)
    if isinstance(value, set):
        return [item for item in value]
    if isinstance(value, SequenceABC) and not isinstance(value, (str, bytes, bytearray)):
        return list(value)
    return []


def _coerce_int(value: Any) -> int:
    """Best-effort conversion of arbitrary values to integers."""

    try:
        return int(value)
    except (TypeError, ValueError):
        return 0


def _coerce_float(value: Any) -> float:
    """Best-effort conversion of arbitrary values to floats."""

    try:
        return float(value)
    except (TypeError, ValueError):
        return 0.0


def _compute_layout_signature(idx_cells: Mapping[str, Any]) -> Optional[str]:
    canonical = idx_cells.get("canonical") if isinstance(idx_cells, Mapping) else None
    if not isinstance(canonical, Mapping):
        return None
    parts: List[str] = []
    for field in sorted(canonical):
        values = _iterable_to_list(canonical[field])
        if not values:
            continue
        part = f"{field}:{','.join(str(value) for value in values)}"
        parts.append(part)
    if not parts:
        return None
    payload = "|".join(parts)
    return hashlib.sha1(payload.encode("utf-8")).hexdigest()


@dataclass
class BudgetCandidate:
    """Candidate policy describing a field set and associated budget."""

    fields: Tuple[str, ...]
    budget: float
    metadata: Mapping[str, Any] = field(default_factory=dict)

    def __post_init__(self) -> None:
        self.fields = tuple(str(field) for field in self.fields)
        self.budget = float(self.budget)
        self.metadata = {str(k): v for k, v in dict(self.metadata).items()}

    def as_dict(self) -> Dict[str, Any]:
        return {
            "fields": list(self.fields),
            "budget": float(self.budget),
            "metadata": _to_serialisable(self.metadata),
        }


class BudgetMetaModel:
    """Interface for scoring candidate budgets using telemetry and MI."""

    name: str = "meta-model"

    def score_candidate(
        self,
        candidate: BudgetCandidate,
        *,
        history: Sequence["CompressionRecord"],
        observations: Sequence[BudgetObservation],
        features: Mapping[str, Any],
    ) -> float:
        raise NotImplementedError


@dataclass
class CompressionRecord:
    """Snapshot of compression outputs and telemetry destined for persistence."""

    compressed_fields: Mapping[str, Sequence[Any]]
    telemetry: Mapping[str, Any]
    metrics: Mapping[str, float]
    bottleneck: Optional[str] = None
    policy_metadata: Optional[Mapping[str, Any]] = None
    probe_outcomes: Sequence[Mapping[str, Any]] = field(default_factory=list)

    def summary(self) -> Dict[str, float]:
        selected = self.telemetry.get("selected_indices", {})
        token_counts = self.telemetry.get("token_counts", {})

        total_tokens = 0
        if isinstance(token_counts, Mapping):
            total_tokens = sum(int(v) for v in token_counts.values())

        retained = 0
        if isinstance(selected, Mapping):
            for value in selected.values():
                retained += len(_iterable_to_list(value))

        ratio = float(retained) / float(total_tokens) if total_tokens else 0.0
        dropped = float(total_tokens - retained) if total_tokens else 0.0
        regenerated = dropped
        residual_stats = self.telemetry.get("residual_statistics", {})
        if isinstance(residual_stats, Mapping):
            regenerated_total = 0.0
            for stats in residual_stats.values():
                if isinstance(stats, Mapping):
                    try:
                        regenerated_total += float(stats.get("dropped_count", 0.0) or 0.0)
                    except (TypeError, ValueError):
                        continue
            if regenerated_total:
                regenerated = float(regenerated_total)
        summary: Dict[str, float] = {
            "tokens_total": float(total_tokens),
            "tokens_retained": float(retained),
            "tokens_dropped": float(dropped),
            "tokens_regenerated": float(regenerated),
            "compression_ratio": ratio,
        }
        if isinstance(self.metrics, Mapping):
            for name, value in self.metrics.items():
                try:
                    summary[str(name)] = float(value)
                except (TypeError, ValueError):
                    continue
        return summary

    def as_metadata(self) -> Dict[str, Any]:
        serialised_fields: Dict[str, List[Any]] = {
            str(field): [
                _to_serialisable(item)
                for item in _iterable_to_list(sequence)
            ]
            for field, sequence in self.compressed_fields.items()
        }
        telemetry_map = self.telemetry if isinstance(self.telemetry, Mapping) else {}
        metrics_map = {
            str(name): float(value)
            for name, value in self.metrics.items()
        }
        summary = self.summary()

        field_counts = {
            field: len(entries)
            for field, entries in serialised_fields.items()
        }
        pipeline: Dict[str, Any] = {}
        if self.bottleneck is not None:
            pipeline["bottleneck"] = str(self.bottleneck)

        idx_cells = self._build_idx_cells(telemetry_map, serialised_fields)
        artifacts = self._collect_artifacts(telemetry_map, serialised_fields)

        metadata: Dict[str, Any] = {
            "compressed_fields": serialised_fields,
            "telemetry": _to_serialisable(self.telemetry),
            "metrics": metrics_map,
            "summary": summary,
            "pipeline": pipeline,
            "fields": {
                "names": sorted(serialised_fields.keys()),
                "counts": field_counts,
            },
            "K": int(float(summary.get("tokens_retained", 0.0) or 0.0)),
            "mi_lb": self._resolve_mi_lower_bound(),
            "idx_cells": idx_cells,
            "artifacts": artifacts,
        }
        if self.bottleneck is not None:
            metadata["bottleneck"] = str(self.bottleneck)
        if self.policy_metadata:
            metadata["policy_metadata"] = _to_serialisable(self.policy_metadata)
        if self.probe_outcomes:
            metadata["probe_outcomes"] = [
                _to_serialisable(outcome) for outcome in self.probe_outcomes
            ]
        return metadata

    def _resolve_mi_lower_bound(self) -> Optional[float]:
        for source in (self.metrics, self.telemetry):
            if not isinstance(source, Mapping):
                continue
            for key in ("mi_lb", "mi_lower_bound", "mutual_information_lb"):
                value = source.get(key)
                if value is None:
                    continue
                try:
                    return float(value)
                except (TypeError, ValueError):
                    continue
        return None

    def _build_idx_cells(
        self,
        telemetry: Mapping[str, Any],
        fields: Mapping[str, Sequence[Any]],
    ) -> Dict[str, Any]:
        idx_cells: Dict[str, Any] = {}

        kept = self._normalise_index_map(telemetry.get("selected_indices"))
        if kept:
            idx_cells["kept"] = kept

        dropped = self._normalise_index_map(telemetry.get("dropped_indices"))
        if dropped:
            idx_cells["dropped"] = dropped

        token_counts_raw = telemetry.get("token_counts")
        if isinstance(token_counts_raw, Mapping):
            token_counts = {}
            for field, value in token_counts_raw.items():
                try:
                    token_counts[str(field)] = int(value)
                except (TypeError, ValueError):
                    continue
            if token_counts:
                idx_cells["counts"] = token_counts

        canonical_ids = self._extract_canonical_cell_ids(fields)
        if canonical_ids:
            idx_cells["canonical"] = canonical_ids

        return idx_cells

    def _normalise_index_map(self, value: Any) -> Dict[str, List[int]]:
        if not isinstance(value, Mapping):
            return {}
        normalised: Dict[str, List[int]] = {}
        for field, indices in value.items():
            normalised_indices: List[int] = []
            for raw in _iterable_to_list(indices):
                try:
                    normalised_indices.append(int(raw))
                except (TypeError, ValueError):
                    continue
            if normalised_indices:
                normalised[str(field)] = normalised_indices
        return normalised

    def _extract_canonical_cell_ids(
        self,
        fields: Mapping[str, Sequence[Any]],
    ) -> Dict[str, List[str]]:
        canonical: Dict[str, List[str]] = {}
        for field, entries in fields.items():
            ids: List[str] = []
            for entry in entries:
                identifier = self._resolve_canonical_identifier(entry)
                if identifier is not None:
                    ids.append(str(identifier))
            if ids:
                canonical[str(field)] = ids
        return canonical

    def _resolve_canonical_identifier(self, entry: Any) -> Optional[Any]:
        if isinstance(entry, Mapping):
            for key in (
                "canonical_cell_id",
                "canonical_id",
                "cell_id",
                "cell_index",
                "canonical_cell",
                "cell",
                "id",
            ):
                if key not in entry:
                    continue
                value = entry[key]
                if isinstance(value, Mapping):
                    for nested_key in ("id", "cell_id", "index"):
                        if nested_key in value:
                            return value[nested_key]
                    continue
                if value is not None:
                    return value
            for nested in entry.values():
                identifier = self._resolve_canonical_identifier(nested)
                if identifier is not None:
                    return identifier
        if isinstance(entry, (list, tuple)):
            for item in entry:
                identifier = self._resolve_canonical_identifier(item)
                if identifier is not None:
                    return identifier
        return None

    def _collect_artifacts(
        self,
        telemetry: Mapping[str, Any],
        fields: Mapping[str, Sequence[Any]],
    ) -> Dict[str, Any]:
        artifacts: Dict[str, Any] = {}
        for key in ("artifacts", "cell_artifacts", "rasterized_cells", "canonical_cells"):
            value = telemetry.get(key)
            if value is not None:
                artifacts[str(key)] = _to_serialisable(value)

        aggregated = self._aggregate_canonical_cells(telemetry, fields)
        if aggregated is not None and "canonical_cells" not in artifacts:
            artifacts["canonical_cells"] = aggregated

        return artifacts

    def _aggregate_canonical_cells(
        self,
        telemetry: Mapping[str, Any],
        fields: Mapping[str, Sequence[Any]],
    ) -> Optional[Any]:
        cell_centers = self._prepare_cell_centers(
            telemetry.get("cell_centers")
            or telemetry.get("canonical_cell_centers")
            or self._extract_artifact_centers(telemetry.get("artifacts"))
        )
        if not cell_centers:
            return None

        field_batches: List[Dict[str, Any]] = []
        for entries in fields.values():
            tokens_batch: List[List[float]] = []
            coords_batch: List[List[float]] = []
            for entry in entries:
                if not isinstance(entry, Mapping):
                    continue
                embedding = self._extract_embedding(entry)
                coords = self._extract_coordinates(entry)
                if embedding is None or coords is None:
                    continue
                tokens_batch.append(embedding)
                coords_batch.append(coords)
            if tokens_batch and len(tokens_batch) == len(coords_batch):
                field_batches.append({
                    "tokens": [tokens_batch],
                    "coords": [coords_batch],
                })

        if not field_batches:
            return None

        agg_mode = telemetry.get("cell_agg", "mean")
        tau = telemetry.get("cell_tau")
        backend = telemetry.get("cell_backend")
        try:
            from nd_llm.utils import aggregate_fields
        except Exception:  # pragma: no cover - optional dependency failures
            return None

        kwargs: Dict[str, Any] = {}
        if isinstance(agg_mode, str):
            kwargs["agg"] = agg_mode
        if isinstance(tau, (int, float)):
            kwargs["tau"] = float(tau)
        if isinstance(backend, str):
            kwargs["backend"] = backend

        try:
            aggregated = aggregate_fields(field_batches, cell_centers, **kwargs)
        except Exception:  # pragma: no cover - aggregation is best-effort
            return None
        return _to_serialisable(aggregated)

    def _extract_artifact_centers(self, value: Any) -> Any:
        if isinstance(value, Mapping):
            for key in ("cell_centers", "centers", "canonical_centers"):
                if key in value:
                    return value[key]
        return None

    def _extract_embedding(self, entry: Mapping[str, Any]) -> Optional[List[float]]:
        for key in ("embedding", "vector", "tokens", "values"):
            if key in entry:
                vector = _iterable_to_list(entry[key])
                if vector:
                    try:
                        return [float(component) for component in vector]
                    except (TypeError, ValueError):
                        continue
        return None

    def _extract_coordinates(self, entry: Mapping[str, Any]) -> Optional[List[float]]:
        for key in ("coords", "coord", "position", "center", "centroid"):
            if key in entry:
                vector = _iterable_to_list(entry[key])
                if vector:
                    try:
                        return [float(component) for component in vector]
                    except (TypeError, ValueError):
                        continue
        return None

    def _prepare_cell_centers(self, value: Any) -> List[Any]:
        centres = _iterable_to_list(value)
        if not centres:
            return []
        if centres and isinstance(centres[0], (int, float)):
            return [[[_coerce_float(component) for component in centres]]]
        if centres and isinstance(centres[0], list):
            if centres[0] and isinstance(centres[0][0], (int, float)):
                return [[[_coerce_float(component) for component in centre] for centre in centres]]
            normalised: List[Any] = []
            for batch in centres:
                batch_list = _iterable_to_list(batch)
                normalised.append([
                    [_coerce_float(component) for component in centre]
                    for centre in batch_list
                    if isinstance(centre, (list, tuple))
                ])
            return normalised
        return []

    def to_compression_result(self) -> CompressionResult:
        telemetry = self.telemetry if isinstance(self.telemetry, Mapping) else {}
        selected_indices_raw = telemetry.get("selected_indices", {})
        selected_scores_raw = telemetry.get("selected_scores", {})
        token_counts_raw = telemetry.get("token_counts", {})
        budget_raw = telemetry.get("budget")

        selected_indices: Dict[str, List[int]] = {}
        if isinstance(selected_indices_raw, Mapping):
            for field, indices in selected_indices_raw.items():
                selected_indices[str(field)] = [_coerce_int(i) for i in _iterable_to_list(indices)]

        selected_scores: Dict[str, List[float]] = {}
        if isinstance(selected_scores_raw, Mapping):
            for field, scores in selected_scores_raw.items():
                selected_scores[str(field)] = [_coerce_float(score) for score in _iterable_to_list(scores)]

        token_counts: Dict[str, int] = {}
        if isinstance(token_counts_raw, Mapping):
            for field, count in token_counts_raw.items():
                token_counts[str(field)] = _coerce_int(count)

        budget = int(budget_raw) if isinstance(budget_raw, (int, float)) else sum(token_counts.values())

        field_budgets_raw = telemetry.get("field_budgets", {})
        field_budgets: Dict[str, int] = {}
        if isinstance(field_budgets_raw, Mapping):
            for field, value in field_budgets_raw.items():
                field_budgets[str(field)] = _coerce_int(value)

        allocation_weights_raw = telemetry.get("allocation_weights", {})
        allocation_weights: Dict[str, float] = {}
        if isinstance(allocation_weights_raw, Mapping):
            for field, value in allocation_weights_raw.items():
                allocation_weights[str(field)] = _coerce_float(value)

        dropped_indices_raw = telemetry.get("dropped_indices", {})
        dropped_indices: Dict[str, List[int]] = {}
        if isinstance(dropped_indices_raw, Mapping):
            for field, indices in dropped_indices_raw.items():
                dropped_indices[str(field)] = [_coerce_int(i) for i in _iterable_to_list(indices)]

        residual_stats_raw = telemetry.get("residual_statistics", {})
        residual_statistics: Dict[str, Dict[str, float]] = {}
        if isinstance(residual_stats_raw, Mapping):
            for field, stats in residual_stats_raw.items():
                if isinstance(stats, Mapping):
                    residual_statistics[str(field)] = {
                        str(name): _coerce_float(value)
                        for name, value in stats.items()
                    }

        quantized_embeddings_raw = telemetry.get("quantized_embeddings", {})
        quantized_embeddings: Dict[str, List[Dict[str, Any]]] = {}
        if isinstance(quantized_embeddings_raw, Mapping):
            for field, entries in quantized_embeddings_raw.items():
                normalised_entries: List[Dict[str, Any]] = []
                for entry in _iterable_to_list(entries):
                    if not isinstance(entry, Mapping):
                        continue
                    values_raw = entry.get("values", [])
                    if isinstance(values_raw, Mapping):
                        values_iterable = list(values_raw.values())
                    elif isinstance(values_raw, (list, tuple, set)):
                        values_iterable = list(values_raw)
                    else:
                        values_iterable = [values_raw]
                    values = [_coerce_int(val) for val in values_iterable]
                    scale = _coerce_float(entry.get("scale", 1.0))
                    if scale == 0.0:
                        scale = 1.0
                    normalised_entries.append(
                        {
                            "index": _coerce_int(entry.get("index", len(normalised_entries))),
                            "values": values,
                            "scale": scale,
                        }
                    )
                quantized_embeddings[str(field)] = normalised_entries

        telemetry_obj = CompressionTelemetry(
            selected_indices=selected_indices,
            selected_scores=selected_scores,
            token_counts=token_counts,
            budget=budget,
            field_budgets=field_budgets,
            allocation_weights=allocation_weights,
            dropped_indices=dropped_indices,
            residual_statistics=residual_statistics,
            quantized_embeddings=quantized_embeddings,
        )

        return CompressionResult(
            compressed_fields={
                str(field): [item for item in sequence]
                for field, sequence in self.compressed_fields.items()
            },
            telemetry=telemetry_obj,
            metrics={str(name): float(value) for name, value in self.metrics.items()},
        )

    @classmethod
    def from_metadata(cls, metadata: Mapping[str, Any]) -> "CompressionRecord":
        compressed_fields = metadata.get("compressed_fields", {})
        telemetry = metadata.get("telemetry", {})
        metrics = metadata.get("metrics", {})
        bottleneck = metadata.get("bottleneck")
        policy_metadata_raw = metadata.get("policy_metadata")
        probe_outcomes_raw = metadata.get("probe_outcomes", [])

        def _ensure_mapping(value: Any) -> Dict[str, Any]:
            if isinstance(value, Mapping):
                return {str(k): v for k, v in value.items()}
            return {}

        def _ensure_sequence_mapping(value: Any) -> List[Dict[str, Any]]:
            items: List[Dict[str, Any]] = []
            for entry in _iterable_to_list(value):
                if isinstance(entry, Mapping):
                    items.append({str(k): v for k, v in entry.items()})
            return items

        policy_metadata = _ensure_mapping(policy_metadata_raw)
        if not policy_metadata:
            policy_metadata = None

        return cls(
            compressed_fields={
                str(field): _iterable_to_list(sequence)
                for field, sequence in _ensure_mapping(compressed_fields).items()
            },
            telemetry=_ensure_mapping(telemetry),
            metrics={str(name): float(val) for name, val in _ensure_mapping(metrics).items()},
            bottleneck=str(bottleneck) if bottleneck is not None else None,
            policy_metadata=policy_metadata,
            probe_outcomes=_ensure_sequence_mapping(probe_outcomes_raw),
        )

    @classmethod
    def from_result(
        cls,
        result: CompressionResult,
        *,
        bottleneck: Optional[Union[str, IBottleneck]] = None,
        policy_metadata: Optional[Mapping[str, Any]] = None,
        probe_outcomes: Optional[Sequence[Mapping[str, Any]]] = None,
    ) -> "CompressionRecord":
        """Create a record directly from a :class:`CompressionResult`."""

        telemetry = result.telemetry
        if isinstance(bottleneck, IBottleneck):
            bottleneck_name: Optional[str] = bottleneck.__class__.__name__
        else:
            bottleneck_name = str(bottleneck) if bottleneck is not None else None

        telemetry_payload: Dict[str, Any] = {
            "selected_indices": telemetry.selected_indices,
            "selected_scores": telemetry.selected_scores,
            "token_counts": telemetry.token_counts,
            "budget": telemetry.budget,
            "field_budgets": getattr(telemetry, "field_budgets", {}),
            "allocation_weights": getattr(telemetry, "allocation_weights", {}),
            "dropped_indices": getattr(telemetry, "dropped_indices", {}),
            "residual_statistics": getattr(telemetry, "residual_statistics", {}),
            "quantized_embeddings": getattr(telemetry, "quantized_embeddings", {}),
        }

        return cls(
            compressed_fields=result.compressed_fields,
            telemetry=telemetry_payload,
            metrics=result.metrics,
            bottleneck=bottleneck_name,
            policy_metadata={str(k): v for k, v in dict(policy_metadata or {}).items()} or None,
            probe_outcomes=[
                {str(k): v for k, v in dict(outcome).items()}
                for outcome in list(probe_outcomes or [])
                if isinstance(outcome, Mapping)
            ],
        )


@dataclass
class UsageEvent:
    """Container describing a single usage event destined for persistence."""

    tensor: TensorLike
    metadata: Optional[Mapping[str, Any]] = None
    key: Optional[str] = None
    compression: Optional[CompressionRecord] = None


Snapshot = Tuple[str, "CompressionRecord", Mapping[str, Any]]


class Orchestrator:
    """Co-ordinates persistence of usage events and lightweight policy probes."""

    def __init__(
        self,
        stm: STM,
        config: OrchestratorConfig,
        bottleneck: Optional["IBottleneck"] = None,
        meta_model: Optional[BudgetMetaModel] = None,
    ) -> None:
        self._stm = stm
        self._config = config
        self._bottleneck = bottleneck
        self._meta_model = meta_model
        self._usage_log: List[str] = []
        self._budget_history: List[BudgetDecision] = []
        self._last_policy_metadata: Optional[Dict[str, Any]] = None
        self._recent_probe_outcomes: List[Dict[str, Any]] = []
        self._probe_history_limit = 5

    @classmethod
    def from_components(
        cls,
        *,
        target_budget: float,
        policy_name: str = "default",
        budget_step: float = 0.1,
        retention_probe_sample_size: int = 10,
        stm: Optional[STM] = None,
        storage_dir: Optional[Union[str, Path]] = None,
        index_filename: str = "index.json",
        bottleneck: Optional["IBottleneck"] = None,
        meta_model: Optional[BudgetMetaModel] = None,
    ) -> "Orchestrator":
        """Construct an orchestrator from primitive components."""

        if stm is None:
            if storage_dir is None:
                raise ValueError(
                    "from_components requires either an existing STM or a storage_dir"
                )
            stm = STM.from_path(storage_dir, index_filename=index_filename)

        config = OrchestratorConfig(
            target_budget=target_budget,
            policy_name=policy_name,
            budget_step=budget_step,
            retention_probe_sample_size=retention_probe_sample_size,
        )
        return cls(stm=stm, config=config, bottleneck=bottleneck, meta_model=meta_model)

    @property
    def config(self) -> OrchestratorConfig:
        return self._config

    @property
    def usage_log(self) -> List[str]:
        return list(self._usage_log)

    @property
    def bottleneck(self) -> Optional["IBottleneck"]:
        """Return the bottleneck instance associated with the orchestrator."""

        return self._bottleneck

    @bottleneck.setter
    def bottleneck(self, value: Optional["IBottleneck"]) -> None:
        self._bottleneck = value

    @property
    def meta_model(self) -> Optional[BudgetMetaModel]:
        """Return the meta-model attached to the orchestrator, if any."""

        return self._meta_model

    @meta_model.setter
    def meta_model(self, value: Optional[BudgetMetaModel]) -> None:
        self._meta_model = value

    def log_usage_event(self, event: UsageEvent) -> str:
        """Persist an event's tensor payload and metadata via the STM."""

        base_key = event.key or self._generate_key()
        metadata = dict(event.metadata or {})
        metadata.setdefault("policy_name", self._config.policy_name)
        metadata.setdefault("target_budget", self._config.target_budget)
        metadata.setdefault("timestamp", datetime.now(timezone.utc).isoformat())

        if event.compression is not None:
<<<<<<< HEAD
            compression_metadata = event.compression.as_metadata()
            existing_compression = metadata.get("compression")
            if isinstance(existing_compression, Mapping):
                merged_compression = dict(existing_compression)
                merged_compression.update(compression_metadata)
            else:
                merged_compression = compression_metadata
            metadata["compression"] = merged_compression

            summary = merged_compression.get("summary", {})
=======
            compression_record = event.compression
            if self._last_policy_metadata and not compression_record.policy_metadata:
                compression_record = replace(
                    compression_record,
                    policy_metadata=dict(self._last_policy_metadata),
                )

            if self._recent_probe_outcomes:
                existing = [
                    dict(outcome)
                    for outcome in _iterable_to_list(compression_record.probe_outcomes)
                    if isinstance(outcome, Mapping)
                ]
                seen_ids = {
                    str(outcome.get("id"))
                    for outcome in existing
                    if isinstance(outcome, Mapping)
                }
                combined = existing[:]
                for outcome in self._recent_probe_outcomes:
                    outcome_id = str(outcome.get("id")) if outcome.get("id") is not None else None
                    if outcome_id is None or outcome_id not in seen_ids:
                        combined.append(dict(outcome))
                        if outcome_id is not None:
                            seen_ids.add(outcome_id)
                if self._probe_history_limit > 0:
                    combined = combined[-self._probe_history_limit :]
                compression_record = replace(
                    compression_record,
                    probe_outcomes=combined,
                )

            event.compression = compression_record
            compression_metadata = compression_record.as_metadata()
            metadata.setdefault("compression", compression_metadata)
            summary = compression_metadata.get("summary", {})
>>>>>>> 6895f9c7
            if isinstance(summary, Mapping):
                for field in (
                    "compression_ratio",
                    "tokens_retained",
                    "tokens_total",
                    "tokens_regenerated",
                    "tokens_dropped",
                ):
                    value = summary.get(field)
                    if value is not None and field not in metadata:
                        metadata[field] = value
            telemetry = merged_compression.get("telemetry", {})
            if isinstance(telemetry, Mapping) and "budget" in telemetry and "compression_budget" not in metadata:
                metadata["compression_budget"] = telemetry["budget"]

            idx_cells = merged_compression.get("idx_cells", {})
            if isinstance(idx_cells, Mapping) and "idx_cells" not in metadata:
                metadata["idx_cells"] = idx_cells

            compression_artifacts = merged_compression.get("artifacts")
            if isinstance(compression_artifacts, Mapping):
                existing_artifacts = metadata.get("artifacts")
                merged_artifacts = dict(compression_artifacts)
                if isinstance(existing_artifacts, Mapping):
                    merged_artifacts.update(existing_artifacts)
                metadata["artifacts"] = merged_artifacts

            if "K" not in metadata and merged_compression.get("K") is not None:
                metadata["K"] = merged_compression["K"]

            mi_lb = merged_compression.get("mi_lb")
            if mi_lb is not None and "mi_lb" not in metadata:
                metadata["mi_lb"] = mi_lb

            layout_signature = _compute_layout_signature(idx_cells)
            if layout_signature and "layout_signature" not in metadata:
                metadata["layout_signature"] = layout_signature
            if layout_signature and "layout_signature" not in merged_compression:
                merged_compression["layout_signature"] = layout_signature

        metadata.setdefault("task", metadata.get("policy_name", self._config.policy_name))

        attempt_key = base_key
        duplicate_attempts = 0
        while True:
            try:
                self._stm.append(attempt_key, event.tensor, metadata)
                break
            except KeyError:
                duplicate_attempts += 1
                metadata = dict(metadata)
                metadata.setdefault("duplicate_of", base_key)
                metadata["duplicate_attempts"] = duplicate_attempts
                attempt_key = self._generate_key(prefix=base_key)

        self._usage_log.append(attempt_key)
        return attempt_key

    def budget_sweep(self, budget_values: Optional[Iterable[float]] = None) -> Dict[float, Dict[str, Any]]:
        """Perform a simple sweep across potential budget values."""

        if budget_values is None:
            start = max(0.0, self._config.target_budget - self._config.budget_step)
            budget_values = (
                start,
                self._config.target_budget,
                self._config.target_budget + self._config.budget_step,
            )

        results: Dict[float, Dict[str, Any]] = {}
        for raw_budget in budget_values:
            budget = float(raw_budget)
            delta = budget - self._config.target_budget
            results[budget] = {
                "budget": budget,
                "delta_from_target": delta,
                "within_budget": delta <= 0,
            }
        return results

    def tune_budget(
        self,
        *,
        window: Optional[int] = None,
        strategy: Optional[BudgetStrategy] = None,
    ) -> float:
        """Adjust the orchestrator budget based on recent telemetry observations."""

        snapshots = self._collect_record_snapshots(window=window)
        observations = self._collect_budget_observations(window=window, snapshots=snapshots)
        history_features = self._build_history_features(snapshots, observations)
        if strategy is None:
            strategy = CompressionRatioBudgetStrategy(step=self._config.budget_step)

        decision = strategy.propose(self._config.target_budget, observations)
        decision = replace(
            decision,
            timestamp=datetime.now(timezone.utc).isoformat(),
            metadata={
                **decision.metadata,
                "observations": [obs.as_dict() for obs in observations],
                "history_features": history_features,
            },
        )

        meta_model = self._meta_model
        meta_summary: Optional[Dict[str, Any]] = None
        if meta_model and snapshots:
            field_sets = self._infer_candidate_field_sets(snapshots)
            candidate_budgets = self._candidate_budgets(decision.proposed_budget, snapshots)
            history_records = [record for _, record, _ in snapshots]
            evaluations: List[Dict[str, Any]] = []
            best_evaluation: Optional[Dict[str, Any]] = None

            for fields in field_sets:
                for budget in candidate_budgets:
                    candidate_metadata = {
                        "history_record_count": history_features.get("record_count", 0),
                        "mean_information_bound": history_features.get("mean_information_bound", 0.0),
                        "field_information": {
                            field: history_features.get("field_information", {}).get(field, 0.0)
                            for field in fields
                        },
                    }
                    candidate = BudgetCandidate(fields=fields, budget=budget, metadata=candidate_metadata)

                    try:
                        score = float(
                            meta_model.score_candidate(
                                candidate,
                                history=history_records,
                                observations=observations,
                                features=history_features,
                            )
                        )
                    except Exception:
                        score = float(self._fallback_candidate_score(candidate, snapshots))

                    evaluation = {"candidate": candidate.as_dict(), "score": score}
                    evaluations.append(evaluation)
                    if best_evaluation is None or score > best_evaluation.get("score", float("-inf")):
                        best_evaluation = evaluation

            if evaluations:
                model_name = getattr(meta_model, "name", meta_model.__class__.__name__)
                meta_summary = {
                    "model": model_name,
                    "evaluations": evaluations,
                    "features": history_features,
                    "candidate_space": {
                        "budgets": candidate_budgets,
                        "field_sets": [list(field_set) for field_set in field_sets],
                    },
                }
                if best_evaluation is not None:
                    meta_summary["selected"] = best_evaluation
                    selected_budget = float(best_evaluation["candidate"]["budget"])
                    if abs(selected_budget - float(decision.proposed_budget)) > 1e-6:
                        decision = replace(
                            decision,
                            proposed_budget=selected_budget,
                            reason=f"meta-model:{model_name}",
                        )

                decision = replace(
                    decision,
                    metadata={**decision.metadata, "meta_model": meta_summary},
                )

        self._budget_history.append(decision)

        if decision.proposed_budget != self._config.target_budget:
            self._config = replace(self._config, target_budget=decision.proposed_budget)

        self._last_policy_metadata = {
            "policy": self._config.policy_name,
            "decision": decision.as_dict(),
            "snapshot_keys": [key for key, _, _ in snapshots],
        }
        if meta_summary is not None:
            self._last_policy_metadata["meta_model"] = meta_summary

        return decision.proposed_budget

    def run_retention_probe(self) -> Dict[str, Any]:
        """Run a placeholder retention probe over STM contents."""

        keys = list(self._stm.list_keys())
        sample_size = min(len(keys), self._config.retention_probe_sample_size)
        sample = keys[-sample_size:]

        qualities: List[float] = []
        retained_ratios: List[float] = []
        regenerated_ratios: List[float] = []
        mse_values: List[float] = []
        kl_values: List[float] = []
        issues: List[Dict[str, Any]] = []
        probe_entries: List[str] = []
        reconstruction_details: List[Dict[str, Any]] = []

        for key in sample:
            try:
                index_entry = self._stm.get_index_entry(key)
            except KeyError:
                issues.append({"key": key, "issue": "missing_index_entry"})
                continue

            metadata = index_entry.get("metadata", {})
            compression_data = metadata.get("compression") if isinstance(metadata, Mapping) else None
            if not isinstance(compression_data, Mapping):
                issues.append({"key": key, "issue": "missing_compression_metadata"})
                continue

            record = CompressionRecord.from_metadata(compression_data)
            compression_result = record.to_compression_result()
            budget = compression_result.telemetry.budget or int(self._config.target_budget)
            budget = max(int(budget), 1)
            bottleneck = IBottleneck(target_budget=budget)
            reconstructed = bottleneck.decompress(compression_result)

            metrics = reconstructed.get("metrics", {}) if isinstance(reconstructed, Mapping) else {}
            retained_ratio = float(metrics.get("retained_ratio", 0.0) or 0.0)
            regenerated_ratio = float(metrics.get("regenerated_ratio", 0.0) or 0.0)
            mean_mse = float(metrics.get("mean_mse", 0.0) or 0.0)
            mean_kl = float(metrics.get("mean_kl_divergence", 0.0) or 0.0)

            retained_ratios.append(retained_ratio)
            regenerated_ratios.append(regenerated_ratio)
            mse_values.append(mean_mse)
            kl_values.append(mean_kl)

            quality = max(0.0, min(1.0, retained_ratio * (1.0 - min(mean_mse, 1.0))))
            qualities.append(quality)
            probe_entries.append(key)

            summary = record.summary()
            reconstruction_details.append(
                {
                    "key": key,
                    "retained_ratio": retained_ratio,
                    "regenerated_ratio": regenerated_ratio,
                    "mean_mse": mean_mse,
                    "mean_kl_divergence": mean_kl,
                    "quality": quality,
                    "tokens_total": summary.get("tokens_total", 0.0),
                }
            )

        reconstruction_summary: Dict[str, Any]
        if qualities:
            def _mean(values: Sequence[float]) -> float:
                return float(sum(values) / len(values)) if values else 0.0

            reconstruction_summary = {
                "mean_quality": _mean(qualities),
                "min_quality": float(min(qualities)),
                "max_quality": float(max(qualities)),
                "mean_retained_ratio": _mean(retained_ratios),
                "mean_regenerated_ratio": _mean(regenerated_ratios),
                "mean_mse": _mean(mse_values),
                "mean_kl_divergence": _mean(kl_values),
                "sample_size": len(qualities),
                "details": reconstruction_details,
            }
        else:
            reconstruction_summary = {
                "mean_quality": 0.0,
                "min_quality": 0.0,
                "max_quality": 0.0,
                "mean_retained_ratio": 0.0,
                "mean_regenerated_ratio": 0.0,
                "mean_mse": 0.0,
                "mean_kl_divergence": 0.0,
                "sample_size": 0,
                "details": [],
            }

        result = {
            "total_retained": len(keys),
            "sampled_keys": probe_entries,
            "log_size": len(self._usage_log),
            "timestamp": datetime.now(timezone.utc).isoformat(),
            "reconstruction": reconstruction_summary,
            "issues": issues,
        }

        self._append_probe_outcome(
            {
                "type": "retention_probe",
                "timestamp": result["timestamp"],
                "summary": reconstruction_summary,
                "issues": issues,
                "sampled_keys": probe_entries,
            }
        )

        return result

    def run_proxy_trial(
        self,
        *,
        candidate_budget: float,
        fields: Optional[Sequence[str]] = None,
        window: Optional[int] = None,
        include_adversarial: bool = False,
        adversarial_limit: int = 5,
    ) -> Dict[str, Any]:
        """Score a candidate policy using stored compression telemetry."""

        snapshots = self._collect_record_snapshots(window=window)
        observations = self._collect_budget_observations(window=window, snapshots=snapshots)
        features = self._build_history_features(snapshots, observations)

        field_sets = self._infer_candidate_field_sets(snapshots)
        if fields is None and field_sets:
            fields = list(field_sets[0])

        candidate_fields = tuple(str(field) for field in (fields or ()))
        candidate_metadata = {
            "history_record_count": features.get("record_count", 0),
            "mean_information_bound": features.get("mean_information_bound", 0.0),
            "field_information": {
                field: features.get("field_information", {}).get(field, 0.0)
                for field in candidate_fields
            },
        }
        candidate = BudgetCandidate(
            fields=candidate_fields,
            budget=float(candidate_budget),
            metadata=candidate_metadata,
        )

        meta_model = self._meta_model
        model_name = getattr(meta_model, "name", meta_model.__class__.__name__) if meta_model else None
        if meta_model:
            history_records = [record for _, record, _ in snapshots]
            try:
                score = float(
                    meta_model.score_candidate(
                        candidate,
                        history=history_records,
                        observations=observations,
                        features=features,
                    )
                )
            except Exception:
                score = float(self._fallback_candidate_score(candidate, snapshots))
        else:
            score = float(self._fallback_candidate_score(candidate, snapshots))

        timestamp = datetime.now(timezone.utc).isoformat()
        result: Dict[str, Any] = {
            "candidate": candidate.as_dict(),
            "score": score,
            "history_window": len(snapshots),
            "timestamp": timestamp,
            "meta_model": model_name,
            "features": features,
            "sample_keys": [key for key, _, _ in snapshots],
        }

        if include_adversarial:
            result["adversarial_samples"] = self.generate_adversarial_samples(
                limit=adversarial_limit,
                window=window,
                snapshots=snapshots,
            )

        self._append_probe_outcome(
            {
                "type": "proxy_trial",
                "timestamp": timestamp,
                "candidate": result["candidate"],
                "score": score,
                "meta_model": model_name,
            }
        )

        return result

    def generate_adversarial_samples(
        self,
        *,
        limit: int = 5,
        window: Optional[int] = None,
        snapshots: Optional[Sequence[Snapshot]] = None,
    ) -> List[Dict[str, Any]]:
        """Return high-severity compression samples for rapid evaluation."""

        if snapshots is None:
            snapshots = self._collect_record_snapshots(window=window)

        samples: List[Dict[str, Any]] = []
        for key, record, _ in snapshots:
            summary = record.summary()
            metrics = dict(record.metrics)
            mutual_information = float(metrics.get("information_bound", 0.0) or 0.0)
            tokens_total = float(summary.get("tokens_total", 0.0) or 0.0)
            tokens_retained = float(summary.get("tokens_retained", 0.0) or 0.0)
            tokens_dropped = max(tokens_total - tokens_retained, 0.0)
            dropped_ratio = float(tokens_dropped / tokens_total) if tokens_total else 0.0
            info_shortfall = max(0.0, 1.0 - min(mutual_information, 1.0))
            severity = dropped_ratio + info_shortfall

            telemetry = record.telemetry if isinstance(record.telemetry, Mapping) else {}
            fields = list(record.compressed_fields.keys())
            if not fields:
                token_counts = telemetry.get("token_counts", {}) if isinstance(telemetry, Mapping) else {}
                if isinstance(token_counts, Mapping):
                    fields = [str(field) for field in token_counts.keys()]

            samples.append(
                {
                    "key": key,
                    "fields": sorted(str(field) for field in fields),
                    "summary": summary,
                    "mutual_information": mutual_information,
                    "telemetry": _to_serialisable(telemetry),
                    "policy_metadata": _to_serialisable(record.policy_metadata)
                    if record.policy_metadata
                    else None,
                    "probe_outcomes": [
                        _to_serialisable(outcome) for outcome in record.probe_outcomes
                    ],
                    "severity": severity,
                }
            )

        samples.sort(key=lambda item: float(item.get("severity", 0.0)), reverse=True)
        if limit > 0:
            samples = samples[:limit]

        return samples

    def _append_probe_outcome(self, outcome: Mapping[str, Any]) -> None:
        payload = {str(k): _to_serialisable(v) for k, v in dict(outcome).items()}
        payload.setdefault("id", uuid.uuid4().hex[:12])
        payload.setdefault("timestamp", datetime.now(timezone.utc).isoformat())
        self._recent_probe_outcomes.append(payload)
        if self._probe_history_limit > 0 and len(self._recent_probe_outcomes) > self._probe_history_limit:
            self._recent_probe_outcomes = self._recent_probe_outcomes[-self._probe_history_limit :]

    def _collect_record_snapshots(self, *, window: Optional[int]) -> List[Snapshot]:
        if window is None:
            window = min(len(self._usage_log), self._config.retention_probe_sample_size)

        recent_keys = self._usage_log[-window:]
        snapshots: List[Snapshot] = []

        for key in reversed(recent_keys):
            try:
                entry = self._stm.get_index_entry(key)
            except KeyError:
                continue

            metadata = entry.get("metadata", {})
            if not isinstance(metadata, Mapping):
                continue

            compression_data = metadata.get("compression")
            if not isinstance(compression_data, Mapping):
                continue

            record = CompressionRecord.from_metadata(compression_data)
            snapshots.append((key, record, metadata))

        return snapshots

    def _build_history_features(
        self,
        snapshots: Sequence[Snapshot],
        observations: Sequence[BudgetObservation],
    ) -> Dict[str, Any]:
        def _safe_mean(values: Sequence[float]) -> float:
            return float(sum(values) / len(values)) if values else 0.0

        info_bounds: List[float] = []
        field_information: Dict[str, List[float]] = {}
        budgets: List[float] = []

        for _, record, _ in snapshots:
            metrics = record.metrics if isinstance(record.metrics, Mapping) else {}
            info_value = metrics.get("information_bound")
            if isinstance(info_value, (int, float)):
                info_bounds.append(float(info_value))

            telemetry = record.telemetry if isinstance(record.telemetry, Mapping) else {}
            field_mi = telemetry.get("field_mutual_information", {})
            if isinstance(field_mi, Mapping):
                for field, value in field_mi.items():
                    try:
                        field_information.setdefault(str(field), []).append(float(value))
                    except (TypeError, ValueError):
                        continue

            budget_value = telemetry.get("budget")
            if isinstance(budget_value, (int, float)):
                budgets.append(float(budget_value))

        mean_ratio = _safe_mean([obs.compression_ratio for obs in observations])
        mean_tokens_total = _safe_mean([float(obs.tokens_total) for obs in observations])
        mean_tokens_retained = _safe_mean([float(obs.tokens_retained) for obs in observations])

        features: Dict[str, Any] = {
            "mean_information_bound": _safe_mean(info_bounds),
            "max_information_bound": max(info_bounds) if info_bounds else 0.0,
            "field_information": {
                field: _safe_mean(values)
                for field, values in field_information.items()
            },
            "mean_compression_ratio": mean_ratio,
            "mean_tokens_total": mean_tokens_total,
            "mean_tokens_retained": mean_tokens_retained,
            "observation_count": len(observations),
            "record_count": len(snapshots),
            "budget_mean": _safe_mean(budgets),
            "record_summaries": [record.summary() for _, record, _ in snapshots],
            "recent_fields": [
                sorted(
                    {
                        str(field)
                        for field in (
                            list(record.compressed_fields.keys())
                            or list(
                                (record.telemetry or {}).get("token_counts", {}).keys()
                                if isinstance(record.telemetry, Mapping)
                                else []
                            )
                        )
                    }
                )
                for _, record, _ in snapshots
            ],
        }

        return features

    def _infer_candidate_field_sets(self, snapshots: Sequence[Snapshot]) -> List[Tuple[str, ...]]:
        field_sets: List[Tuple[str, ...]] = []
        union_fields: List[str] = []

        for _, record, _ in snapshots:
            fields = [str(field) for field in record.compressed_fields.keys()]
            telemetry = record.telemetry if isinstance(record.telemetry, Mapping) else {}
            if not fields and isinstance(telemetry, Mapping):
                token_counts = telemetry.get("token_counts", {})
                if isinstance(token_counts, Mapping):
                    fields = [str(field) for field in token_counts.keys()]

            if fields:
                sorted_fields = tuple(sorted(fields))
                if sorted_fields not in field_sets:
                    field_sets.append(sorted_fields)
                for field in sorted_fields:
                    if field not in union_fields:
                        union_fields.append(field)

        if union_fields:
            union_tuple = tuple(sorted(union_fields))
            if union_tuple not in field_sets:
                field_sets.append(union_tuple)

        if not field_sets:
            field_sets.append(tuple())

        return field_sets

    def _candidate_budgets(self, base_budget: float, snapshots: Sequence[Snapshot]) -> List[float]:
        budgets: List[float] = [float(base_budget), float(self._config.target_budget)]
        step = max(float(self._config.budget_step), 0.0)

        if step > 0:
            budgets.append(max(step, float(self._config.target_budget) - step))
            budgets.append(float(self._config.target_budget) + step)

        for _, record, _ in snapshots:
            telemetry = record.telemetry if isinstance(record.telemetry, Mapping) else {}
            budget_value = telemetry.get("budget")
            if isinstance(budget_value, (int, float)):
                budgets.append(float(budget_value))
            field_budgets = telemetry.get("field_budgets")
            if isinstance(field_budgets, Mapping):
                for value in field_budgets.values():
                    if isinstance(value, (int, float)):
                        budgets.append(float(value))

        min_budget = max(step or 1e-3, 1e-3)
        normalised = {
            round(float(budget) if budget > 0 else min_budget, 6)
            for budget in budgets
        }

        return sorted(normalised)

    def _fallback_candidate_score(
        self,
        candidate: BudgetCandidate,
        snapshots: Sequence[Snapshot],
    ) -> float:
        if not snapshots:
            return 0.0

        mi_values: List[float] = []
        drop_ratios: List[float] = []

        for _, record, _ in snapshots:
            metrics = record.metrics if isinstance(record.metrics, Mapping) else {}
            info_value = metrics.get("information_bound")
            if isinstance(info_value, (int, float)):
                mi_values.append(float(info_value))

            summary = record.summary()
            tokens_total = float(summary.get("tokens_total", 0.0) or 0.0)
            tokens_retained = float(summary.get("tokens_retained", 0.0) or 0.0)
            if tokens_total > 0:
                drop_ratios.append(max(0.0, 1.0 - (tokens_retained / tokens_total)))

        mean_mi = float(sum(mi_values) / len(mi_values)) if mi_values else 0.0
        mean_drop = float(sum(drop_ratios) / len(drop_ratios)) if drop_ratios else 0.0
        denominator = max(candidate.budget, 1e-3)

        return (mean_mi + 1.0 - mean_drop) / denominator

    def _generate_key(self, prefix: Optional[str] = None) -> str:
        base = prefix or "event"
        safe_base = re.sub(r"[^A-Za-z0-9_.-]", "_", base)
        return f"{safe_base}-{uuid.uuid4().hex[:8]}"

    def _collect_budget_observations(
        self,
        *,
        window: Optional[int],
        snapshots: Optional[Sequence[Snapshot]] = None,
    ) -> List[BudgetObservation]:
        if snapshots is None:
            snapshots = self._collect_record_snapshots(window=window)

        observations: List[BudgetObservation] = []

        for key, record, metadata in snapshots:
            summary = record.summary()
            compression_ratio = float(summary.get("compression_ratio", 0.0) or 0.0)
            tokens_total = int(summary.get("tokens_total", 0.0) or 0)
            tokens_retained = int(summary.get("tokens_retained", 0.0) or 0)
            timestamp_value = metadata.get("timestamp") if isinstance(metadata, Mapping) else None
            timestamp = timestamp_value if isinstance(timestamp_value, str) else None

            observations.append(
                BudgetObservation(
                    key=key,
                    compression_ratio=compression_ratio,
                    tokens_total=tokens_total,
                    tokens_retained=tokens_retained,
                    metrics=dict(record.metrics),
                    timestamp=timestamp,
                )
            )

        return observations

    @property
    def budget_history(self) -> List[BudgetDecision]:
        return list(self._budget_history)


__all__ = [
    "BudgetCandidate",
    "BudgetMetaModel",
    "CompressionRecord",
    "Orchestrator",
    "UsageEvent",
]<|MERGE_RESOLUTION|>--- conflicted
+++ resolved
@@ -744,7 +744,6 @@
         metadata.setdefault("timestamp", datetime.now(timezone.utc).isoformat())
 
         if event.compression is not None:
-<<<<<<< HEAD
             compression_metadata = event.compression.as_metadata()
             existing_compression = metadata.get("compression")
             if isinstance(existing_compression, Mapping):
@@ -755,7 +754,6 @@
             metadata["compression"] = merged_compression
 
             summary = merged_compression.get("summary", {})
-=======
             compression_record = event.compression
             if self._last_policy_metadata and not compression_record.policy_metadata:
                 compression_record = replace(
@@ -792,7 +790,6 @@
             compression_metadata = compression_record.as_metadata()
             metadata.setdefault("compression", compression_metadata)
             summary = compression_metadata.get("summary", {})
->>>>>>> 6895f9c7
             if isinstance(summary, Mapping):
                 for field in (
                     "compression_ratio",
