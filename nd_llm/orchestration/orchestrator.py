"""Orchestration utilities coordinating STM persistence and policy sweeps."""

from __future__ import annotations

import re
import uuid
from dataclasses import dataclass, replace
from datetime import datetime, timezone
<<<<<<< HEAD
from pathlib import Path
from typing import TYPE_CHECKING, Any, Dict, Iterable, List, Mapping, Optional, Union
=======
from typing import Any, Dict, Iterable, List, Mapping, Optional, Sequence
>>>>>>> e5c433c8

from nd_llm.bottleneck.ib import CompressionResult, CompressionTelemetry, IBottleneck
from nd_llm.orchestration.budget import (
    BudgetDecision,
    BudgetObservation,
    BudgetStrategy,
    CompressionRatioBudgetStrategy,
)
from nd_llm.stm import STM, TensorLike
from nd_llm.utils.config import OrchestratorConfig

if TYPE_CHECKING:  # pragma: no cover - imported for typing only
    from nd_llm.bottleneck import IBottleneck


def _to_serialisable(value: Any) -> Any:
    """Convert values to JSON-serialisable structures."""

    if isinstance(value, Mapping):
        return {str(k): _to_serialisable(v) for k, v in value.items()}
    if isinstance(value, (list, tuple, set)):
        return [_to_serialisable(item) for item in value]
    if isinstance(value, (int, float, bool)) or value is None:
        return value
    return value


@dataclass
class CompressionRecord:
    """Snapshot of compression outputs and telemetry destined for persistence."""

    compressed_fields: Mapping[str, Sequence[Any]]
    telemetry: Mapping[str, Any]
    metrics: Mapping[str, float]
    bottleneck: Optional[str] = None

    def summary(self) -> Dict[str, float]:
        selected = self.telemetry.get("selected_indices", {})
        token_counts = self.telemetry.get("token_counts", {})

        total_tokens = 0
        if isinstance(token_counts, Mapping):
            total_tokens = sum(int(v) for v in token_counts.values())

        retained = 0
        if isinstance(selected, Mapping):
            for value in selected.values():
                if isinstance(value, Sequence):
                    retained += len(value)

        ratio = float(retained) / float(total_tokens) if total_tokens else 0.0
        return {
            "tokens_total": float(total_tokens),
            "tokens_retained": float(retained),
            "compression_ratio": ratio,
        }

    def as_metadata(self) -> Dict[str, Any]:
        metadata: Dict[str, Any] = {
            "compressed_fields": {
                str(field): [
                    _to_serialisable(item)
                    for item in sequence
                ]
                for field, sequence in self.compressed_fields.items()
            },
            "telemetry": _to_serialisable(self.telemetry),
            "metrics": {
                str(name): float(value)
                for name, value in self.metrics.items()
            },
            "summary": self.summary(),
        }
        if self.bottleneck is not None:
            metadata["bottleneck"] = str(self.bottleneck)
        return metadata

    def to_compression_result(self) -> CompressionResult:
        telemetry = self.telemetry if isinstance(self.telemetry, Mapping) else {}
        selected_indices_raw = telemetry.get("selected_indices", {})
        selected_scores_raw = telemetry.get("selected_scores", {})
        token_counts_raw = telemetry.get("token_counts", {})
        budget_raw = telemetry.get("budget")

        selected_indices: Dict[str, List[int]] = {}
        if isinstance(selected_indices_raw, Mapping):
            for field, indices in selected_indices_raw.items():
                if isinstance(indices, Sequence):
                    selected_indices[str(field)] = [int(i) for i in indices]
                else:
                    selected_indices[str(field)] = []

        selected_scores: Dict[str, List[float]] = {}
        if isinstance(selected_scores_raw, Mapping):
            for field, scores in selected_scores_raw.items():
                if isinstance(scores, Sequence):
                    selected_scores[str(field)] = [float(score) for score in scores]
                else:
                    selected_scores[str(field)] = []

        token_counts: Dict[str, int] = {}
        if isinstance(token_counts_raw, Mapping):
            for field, count in token_counts_raw.items():
                token_counts[str(field)] = int(count)

        budget = int(budget_raw) if isinstance(budget_raw, (int, float)) else sum(token_counts.values())

        telemetry_obj = CompressionTelemetry(
            selected_indices=selected_indices,
            selected_scores=selected_scores,
            token_counts=token_counts,
            budget=budget,
        )

        return CompressionResult(
            compressed_fields={
                str(field): [item for item in sequence]
                for field, sequence in self.compressed_fields.items()
            },
            telemetry=telemetry_obj,
            metrics={str(name): float(value) for name, value in self.metrics.items()},
        )

    @classmethod
    def from_metadata(cls, metadata: Mapping[str, Any]) -> "CompressionRecord":
        compressed_fields = metadata.get("compressed_fields", {})
        telemetry = metadata.get("telemetry", {})
        metrics = metadata.get("metrics", {})
        bottleneck = metadata.get("bottleneck")

        def _ensure_mapping(value: Any) -> Dict[str, Any]:
            if isinstance(value, Mapping):
                return {str(k): v for k, v in value.items()}
            return {}

        return cls(
            compressed_fields={
                str(field): list(sequence) if isinstance(sequence, Sequence) else []
                for field, sequence in _ensure_mapping(compressed_fields).items()
            },
            telemetry=_ensure_mapping(telemetry),
            metrics={str(name): float(val) for name, val in _ensure_mapping(metrics).items()},
            bottleneck=str(bottleneck) if bottleneck is not None else None,
        )


@dataclass
class UsageEvent:
    """Container describing a single usage event destined for persistence."""

    tensor: TensorLike
    metadata: Optional[Mapping[str, Any]] = None
    key: Optional[str] = None
    compression: Optional[CompressionRecord] = None


class Orchestrator:
    """Co-ordinates persistence of usage events and lightweight policy probes."""

    def __init__(
        self,
        stm: STM,
        config: OrchestratorConfig,
        bottleneck: Optional["IBottleneck"] = None,
    ) -> None:
        self._stm = stm
        self._config = config
        self._bottleneck = bottleneck
        self._usage_log: List[str] = []
        self._budget_history: List[BudgetDecision] = []

    @classmethod
    def from_components(
        cls,
        *,
        target_budget: float,
        policy_name: str = "default",
        budget_step: float = 0.1,
        retention_probe_sample_size: int = 10,
        stm: Optional[STM] = None,
        storage_dir: Optional[Union[str, Path]] = None,
        index_filename: str = "index.json",
        bottleneck: Optional["IBottleneck"] = None,
    ) -> "Orchestrator":
        """Construct an orchestrator from primitive components."""

        if stm is None:
            if storage_dir is None:
                raise ValueError(
                    "from_components requires either an existing STM or a storage_dir"
                )
            stm = STM.from_path(storage_dir, index_filename=index_filename)

        config = OrchestratorConfig(
            target_budget=target_budget,
            policy_name=policy_name,
            budget_step=budget_step,
            retention_probe_sample_size=retention_probe_sample_size,
        )
        return cls(stm=stm, config=config, bottleneck=bottleneck)

    @property
    def config(self) -> OrchestratorConfig:
        return self._config

    @property
    def usage_log(self) -> List[str]:
        return list(self._usage_log)

    @property
    def bottleneck(self) -> Optional["IBottleneck"]:
        """Return the bottleneck instance associated with the orchestrator."""

        return self._bottleneck

    @bottleneck.setter
    def bottleneck(self, value: Optional["IBottleneck"]) -> None:
        self._bottleneck = value

    def log_usage_event(self, event: UsageEvent) -> str:
        """Persist an event's tensor payload and metadata via the STM."""

        base_key = event.key or self._generate_key()
        metadata = dict(event.metadata or {})
        metadata.setdefault("policy_name", self._config.policy_name)
        metadata.setdefault("target_budget", self._config.target_budget)
        metadata.setdefault("timestamp", datetime.now(timezone.utc).isoformat())

        if event.compression is not None:
            compression_metadata = event.compression.as_metadata()
            metadata.setdefault("compression", compression_metadata)
            summary = compression_metadata.get("summary", {})
            if isinstance(summary, Mapping):
                for field in ("compression_ratio", "tokens_retained", "tokens_total"):
                    value = summary.get(field)
                    if value is not None and field not in metadata:
                        metadata[field] = value
            telemetry = compression_metadata.get("telemetry", {})
            if isinstance(telemetry, Mapping) and "budget" in telemetry and "compression_budget" not in metadata:
                metadata["compression_budget"] = telemetry["budget"]

        attempt_key = base_key
        duplicate_attempts = 0
        while True:
            try:
                self._stm.append(attempt_key, event.tensor, metadata)
                break
            except KeyError:
                duplicate_attempts += 1
                metadata = dict(metadata)
                metadata.setdefault("duplicate_of", base_key)
                metadata["duplicate_attempts"] = duplicate_attempts
                attempt_key = self._generate_key(prefix=base_key)

        self._usage_log.append(attempt_key)
        return attempt_key

    def budget_sweep(self, budget_values: Optional[Iterable[float]] = None) -> Dict[float, Dict[str, Any]]:
        """Perform a simple sweep across potential budget values."""

        if budget_values is None:
            start = max(0.0, self._config.target_budget - self._config.budget_step)
            budget_values = (
                start,
                self._config.target_budget,
                self._config.target_budget + self._config.budget_step,
            )

        results: Dict[float, Dict[str, Any]] = {}
        for raw_budget in budget_values:
            budget = float(raw_budget)
            delta = budget - self._config.target_budget
            results[budget] = {
                "budget": budget,
                "delta_from_target": delta,
                "within_budget": delta <= 0,
            }
        return results

    def tune_budget(
        self,
        *,
        window: Optional[int] = None,
        strategy: Optional[BudgetStrategy] = None,
    ) -> float:
        """Adjust the orchestrator budget based on recent telemetry observations."""

        observations = self._collect_budget_observations(window=window)
        if strategy is None:
            strategy = CompressionRatioBudgetStrategy(step=self._config.budget_step)

        decision = strategy.propose(self._config.target_budget, observations)
        decision = replace(
            decision,
            timestamp=datetime.now(timezone.utc).isoformat(),
            metadata={**decision.metadata, "observations": [obs.as_dict() for obs in observations]},
        )
        self._budget_history.append(decision)

        if decision.proposed_budget != self._config.target_budget:
            self._config = replace(self._config, target_budget=decision.proposed_budget)

        return decision.proposed_budget

    def run_retention_probe(self) -> Dict[str, Any]:
        """Run a placeholder retention probe over STM contents."""

        keys = list(self._stm.list_keys())
        sample_size = min(len(keys), self._config.retention_probe_sample_size)
        sample = keys[-sample_size:]

        qualities: List[float] = []
        issues: List[Dict[str, Any]] = []
        probe_entries: List[str] = []

        for key in sample:
            try:
                index_entry = self._stm.get_index_entry(key)
            except KeyError:
                issues.append({"key": key, "issue": "missing_index_entry"})
                continue

            metadata = index_entry.get("metadata", {})
            compression_data = metadata.get("compression") if isinstance(metadata, Mapping) else None
            if not isinstance(compression_data, Mapping):
                issues.append({"key": key, "issue": "missing_compression_metadata"})
                continue

            record = CompressionRecord.from_metadata(compression_data)
            compression_result = record.to_compression_result()
            budget = compression_result.telemetry.budget or int(self._config.target_budget)
            budget = max(int(budget), 1)
            bottleneck = IBottleneck(target_budget=budget)
            reconstructed = bottleneck.decompress(compression_result)

            summary = record.summary()
            total_tokens = summary.get("tokens_total", 0.0) or 0.0
            retained = sum(len(values) for values in reconstructed.values())
            quality = float(retained) / float(total_tokens) if total_tokens else 0.0
            qualities.append(quality)
            probe_entries.append(key)

        reconstruction_summary: Dict[str, Any]
        if qualities:
            reconstruction_summary = {
                "mean_quality": float(sum(qualities) / len(qualities)),
                "min_quality": float(min(qualities)),
                "max_quality": float(max(qualities)),
                "sample_size": len(qualities),
            }
        else:
            reconstruction_summary = {
                "mean_quality": 0.0,
                "min_quality": 0.0,
                "max_quality": 0.0,
                "sample_size": 0,
            }

        return {
            "total_retained": len(keys),
            "sampled_keys": probe_entries,
            "log_size": len(self._usage_log),
            "timestamp": datetime.now(timezone.utc).isoformat(),
            "reconstruction": reconstruction_summary,
            "issues": issues,
        }

    def _generate_key(self, prefix: Optional[str] = None) -> str:
        base = prefix or "event"
        safe_base = re.sub(r"[^A-Za-z0-9_.-]", "_", base)
        return f"{safe_base}-{uuid.uuid4().hex[:8]}"

    def _collect_budget_observations(self, *, window: Optional[int]) -> List[BudgetObservation]:
        if window is None:
            window = min(len(self._usage_log), self._config.retention_probe_sample_size)

        recent_keys = self._usage_log[-window:]
        observations: List[BudgetObservation] = []

        for key in reversed(recent_keys):
            try:
                entry = self._stm.get_index_entry(key)
            except KeyError:
                continue

            metadata = entry.get("metadata", {})
            if not isinstance(metadata, Mapping):
                continue

            compression_data = metadata.get("compression")
            if not isinstance(compression_data, Mapping):
                continue

            record = CompressionRecord.from_metadata(compression_data)
            summary = record.summary()
            compression_ratio = float(summary.get("compression_ratio", 0.0) or 0.0)
            tokens_total = int(summary.get("tokens_total", 0.0) or 0)
            tokens_retained = int(summary.get("tokens_retained", 0.0) or 0)
            timestamp = metadata.get("timestamp") if isinstance(metadata.get("timestamp"), str) else None

            observations.append(
                BudgetObservation(
                    key=key,
                    compression_ratio=compression_ratio,
                    tokens_total=tokens_total,
                    tokens_retained=tokens_retained,
                    metrics=dict(record.metrics),
                    timestamp=timestamp,
                )
            )

        return observations

    @property
    def budget_history(self) -> List[BudgetDecision]:
        return list(self._budget_history)


__all__ = ["CompressionRecord", "Orchestrator", "UsageEvent"]<|MERGE_RESOLUTION|>--- conflicted
+++ resolved
@@ -6,12 +6,9 @@
 import uuid
 from dataclasses import dataclass, replace
 from datetime import datetime, timezone
-<<<<<<< HEAD
 from pathlib import Path
 from typing import TYPE_CHECKING, Any, Dict, Iterable, List, Mapping, Optional, Union
-=======
 from typing import Any, Dict, Iterable, List, Mapping, Optional, Sequence
->>>>>>> e5c433c8
 
 from nd_llm.bottleneck.ib import CompressionResult, CompressionTelemetry, IBottleneck
 from nd_llm.orchestration.budget import (
