--- conflicted
+++ resolved
@@ -924,14 +924,9 @@
 
             event.compression = compression_record
             compression_metadata = compression_record.as_metadata()
-<<<<<<< HEAD
             merged_compression.update(compression_metadata)
             metadata["compression"] = merged_compression
             summary = merged_compression.get("summary", {})
-=======
-            metadata["compression"] = compression_metadata
-            summary = compression_metadata.get("summary", {})
->>>>>>> d03495e1
             if isinstance(summary, Mapping):
                 for field in (
                     "compression_ratio",
