--- conflicted
+++ resolved
@@ -154,8 +154,6 @@
     torch.manual_seed(0)
     model = NDEncoderDecoder(hidden_dim=32, num_classes=3)
     text_encoder = TextEncoder(embedding_dim=8)
-<<<<<<< HEAD
-=======
 def test_nd_encoder_decoder_zero_token_budget_has_zero_mi_lb() -> None:
     torch.manual_seed(0)
     model = NDEncoderDecoder(hidden_dim=32, num_classes=2)
@@ -280,7 +278,6 @@
         torch.testing.assert_close(recorded_cpu[no_tokens], zeros)
 
 
->>>>>>> e8aa2618
 def test_canonical_cell_aggregator_preserves_all_tokens() -> None:
     torch.manual_seed(0)
     model = NDEncoderDecoder(hidden_dim=16, num_classes=2)
@@ -343,7 +340,6 @@
     batch = {
         "fields": fields,
         "doc_ids": doc_ids,
-<<<<<<< HEAD
     }
 
     logits, logs = model(batch, token_budget=2)
@@ -351,25 +347,20 @@
     assert logits.shape == (len(doc_ids), model.num_classes)
     assert "targets" not in logs
     assert "target_repr" not in logs
-=======
         "targets": torch.tensor([1, 2], dtype=torch.long),
     }
 
     logits, logs = model(batch, token_budget=0)
 
     assert logits.shape == (len(doc_ids), model.num_classes)
->>>>>>> e8aa2618
     mi_lb_tensor = logs.get("mi_lb_tensor")
     assert isinstance(mi_lb_tensor, torch.Tensor)
     assert mi_lb_tensor.ndim == 0
     assert mi_lb_tensor.item() == 0.0
     assert logs.get("mi_lb") == 0.0
-<<<<<<< HEAD
-=======
     tokens_selected = logs.get("tokens_selected")
     assert isinstance(tokens_selected, torch.Tensor)
     assert tokens_selected.sum().item() == 0.0
->>>>>>> e8aa2618
             {"doc_id": 0, "span_id": 1, "text": "beta"},
             {"doc_id": 1, "span_id": 0, "text": "gamma"},
             {"doc_id": 1, "span_id": 1, "text": "delta"},
