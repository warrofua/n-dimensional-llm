--- conflicted
+++ resolved
@@ -66,38 +66,31 @@
     assert len(selected_metadata) == len(doc_ids)
 
 
-<<<<<<< HEAD
 def test_nd_encoder_decoder_handles_missing_targets() -> None:
     torch.manual_seed(0)
     model = NDEncoderDecoder(hidden_dim=32, num_classes=3)
     text_encoder = TextEncoder(embedding_dim=8)
-=======
 def test_canonical_cell_aggregator_preserves_all_tokens() -> None:
     torch.manual_seed(0)
     model = NDEncoderDecoder(hidden_dim=16, num_classes=2)
     text_encoder = TextEncoder(embedding_dim=8)
     layout_encoder = LayoutEncoder(embedding_dim=6)
 
->>>>>>> 6f9ae942
     model.register_field(
         "text",
         encoder=text_encoder,
         keys=["doc_id", "span_id"],
         value_key="text",
     )
-<<<<<<< HEAD
-=======
     model.register_field(
         "layout",
         encoder=layout_encoder,
         keys=["doc_id", "span_id"],
     )
->>>>>>> 6f9ae942
 
     fields = {
         "text": [
             {"doc_id": 0, "span_id": 0, "text": "alpha"},
-<<<<<<< HEAD
             {"doc_id": 1, "span_id": 0, "text": "beta"},
         ]
     }
@@ -117,7 +110,6 @@
     assert mi_lb_tensor.ndim == 0
     assert mi_lb_tensor.item() == 0.0
     assert logs.get("mi_lb") == 0.0
-=======
             {"doc_id": 0, "span_id": 1, "text": "beta"},
             {"doc_id": 1, "span_id": 0, "text": "gamma"},
             {"doc_id": 1, "span_id": 1, "text": "delta"},
@@ -138,5 +130,4 @@
     assert aggregated.token_counts == [4, 4]
     for doc_value, metadata in zip(aggregated.doc_values, aggregated.metadata):
         assert doc_value in (0, 1)
-        assert len(metadata) == 4
->>>>>>> 6f9ae942
+        assert len(metadata) == 4