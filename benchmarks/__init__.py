"""Benchmark harnesses and synthetic datasets for ND-LLM."""

from __future__ import annotations

from importlib import import_module
from typing import Any

__all__ = [
    "run_benchmark",
    "run_doclaynet_benchmark",
    "run_funsd_benchmark",
    "run_long_qa_benchmark",
    "run_video_qa_benchmark",
    "build_doclaynet_registry",
    "build_doclaynet_encoders",
    "doclaynet_fields",
<<<<<<< HEAD
    "doclaynet_contains_table",
=======
>>>>>>> 1cd5e247
    "load_doclaynet_dataset",
    "AmountEncoder",
    "build_invoice_encoders",
    "build_invoice_registry",
    "build_funsd_encoders",
    "build_funsd_registry",
    "funsd_fields",
    "funsd_numeric_answer_label",
    "invoice_fields",
    "load_funsd_dataset",
    "build_doclaynet_encoders",
    "build_doclaynet_registry",
    "doclaynet_fields",
    "doclaynet_contains_table",
    "load_doclaynet_dataset",
    "synthetic_invoice",
    "synthetic_invoice_dataset",
    "build_longqa_registry",
    "build_longqa_encoders",
    "synthetic_longqa_dialog",
    "synthetic_longqa_dataset",
    "longqa_fields",
    "build_videoqa_registry",
    "build_videoqa_encoders",
    "synthetic_video_clip",
    "synthetic_videoqa_dataset",
    "videoqa_fields",
    "LongQADialog",
    "LongQASegment",
    "VideoClip",
    "VideoFrame",
]


def __getattr__(name: str) -> Any:  # pragma: no cover - thin convenience wrapper
    if name == "run_benchmark":
        return import_module("benchmarks.doc_understanding").run_benchmark
    if name == "run_doclaynet_benchmark":
        return import_module("benchmarks.doc_understanding").run_doclaynet_benchmark
    if name == "run_funsd_benchmark":
        return import_module("benchmarks.doc_understanding").run_funsd_benchmark
    if name == "run_long_qa_benchmark":
        return import_module("benchmarks.long_qa").run_long_qa_benchmark
    if name == "run_video_qa_benchmark":
        return import_module("benchmarks.video_qa").run_video_qa_benchmark
    if name in {
        "AmountEncoder",
        "build_invoice_encoders",
        "build_invoice_registry",
        "invoice_fields",
        "synthetic_invoice",
        "synthetic_invoice_dataset",
    }:
        module = import_module("benchmarks.synthetic")
        return getattr(module, name)
    if name in {
        "build_doclaynet_registry",
        "build_doclaynet_encoders",
        "doclaynet_fields",
<<<<<<< HEAD
        "doclaynet_contains_table",
=======
>>>>>>> 1cd5e247
        "load_doclaynet_dataset",
    }:
        module = import_module("benchmarks.doclaynet")
        return getattr(module, name)
    if name in {
        "build_funsd_encoders",
        "build_funsd_registry",
        "funsd_fields",
        "funsd_numeric_answer_label",
        "load_funsd_dataset",
    }:
        module = import_module("benchmarks.funsd")
        return getattr(module, name)
    if name in {
        "build_doclaynet_encoders",
        "build_doclaynet_registry",
        "doclaynet_fields",
        "doclaynet_contains_table",
        "load_doclaynet_dataset",
    }:
        module = import_module("benchmarks.doclaynet")
        return getattr(module, name)
    if name in {
        "build_longqa_registry",
        "build_longqa_encoders",
        "synthetic_longqa_dialog",
        "synthetic_longqa_dataset",
        "longqa_fields",
        "LongQADialog",
        "LongQASegment",
    }:
        module = import_module("benchmarks.long_qa")
        return getattr(module, name)
    if name in {
        "build_videoqa_registry",
        "build_videoqa_encoders",
        "synthetic_video_clip",
        "synthetic_videoqa_dataset",
        "videoqa_fields",
        "VideoClip",
        "VideoFrame",
    }:
        module = import_module("benchmarks.video_qa")
        return getattr(module, name)
    raise AttributeError(f"module 'benchmarks' has no attribute {name!r}")


def __dir__() -> list[str]:  # pragma: no cover - trivial metadata
    return sorted(set(globals().get("__all__", [])))<|MERGE_RESOLUTION|>--- conflicted
+++ resolved
@@ -14,10 +14,7 @@
     "build_doclaynet_registry",
     "build_doclaynet_encoders",
     "doclaynet_fields",
-<<<<<<< HEAD
     "doclaynet_contains_table",
-=======
->>>>>>> 1cd5e247
     "load_doclaynet_dataset",
     "AmountEncoder",
     "build_invoice_encoders",
@@ -77,10 +74,7 @@
         "build_doclaynet_registry",
         "build_doclaynet_encoders",
         "doclaynet_fields",
-<<<<<<< HEAD
         "doclaynet_contains_table",
-=======
->>>>>>> 1cd5e247
         "load_doclaynet_dataset",
     }:
         module = import_module("benchmarks.doclaynet")
